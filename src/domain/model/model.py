--- conflicted
+++ resolved
@@ -25,13 +25,10 @@
     nextAgents: list[str] = []
     messages: list[dict] = []
     context: str
-<<<<<<< HEAD
     model_path:str
     model_analyse:list[dict] = []
     model_agent_prompt = []
-=======
     dataset_state: DatasetAgentState = None
->>>>>>> 9c70584e
 
 
 async def command_update(state):
